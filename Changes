Revision history for Selenium-Client

<<<<<<< HEAD
1.04 2021-04-?? TEODESIAN
    [BUG FIXES]
    - Handle UTF-8 content correctly
    [NEW FEATURES]
    - Automatically normalize data returned by the selenium server, and add normalize parameter to constructor
    - Add advice on proper UTF-8 handling in callers

1.03 2021-04-12 TEODESIAN
=======
1.04 2021-04-12 TEODESIAN
>>>>>>> c5ddbdfc
    [BUG FIXES]
    - Don't clobber $? in destructor
    - Use Playwright.pm's more clever DESTROY code

1.03 2021-04-01 TEODESIAN
    [BUG FIXES]
    - Fix issue where child elements found with FindElementFromElement() (and FindElementsFromElement) would use the parent element ID rather than their own
    - Expose the elementid parameter in Selenium::Element objects immediately after instantiation
    [DOCUMENTATION]
    - Note that SwitchToFrame does not actually work with element IDs as suggested by WC3 standard

1.02 2021-02-10 TEODESIAN
    [BUG FIXES]
    - Declare minimum version of perl 5.28

1.01 2021-02-09 TEODESIAN
    [BUG FIXES]
    - Fix issue with spawning Selenium JARs on Win32
    - Fix issue with setting up needed folders in homedir (Thanks to Manni Heumann)
    [NEW FEATURES]
    - Add convenience apparatus for building caps & sane defaults (headless=1)

1.00  2021-02-04 TEODESIAN
    - Initial release
<|MERGE_RESOLUTION|>--- conflicted
+++ resolved
@@ -1,17 +1,13 @@
 Revision history for Selenium-Client
 
-<<<<<<< HEAD
-1.04 2021-04-?? TEODESIAN
+1.05 2021-04-?? TEODESIAN
     [BUG FIXES]
     - Handle UTF-8 content correctly
     [NEW FEATURES]
     - Automatically normalize data returned by the selenium server, and add normalize parameter to constructor
     - Add advice on proper UTF-8 handling in callers
 
-1.03 2021-04-12 TEODESIAN
-=======
 1.04 2021-04-12 TEODESIAN
->>>>>>> c5ddbdfc
     [BUG FIXES]
     - Don't clobber $? in destructor
     - Use Playwright.pm's more clever DESTROY code
